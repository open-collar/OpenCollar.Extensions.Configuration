﻿<!DOCTYPE html>
<!--[if IE]><![endif]-->
<html>
  
  <head>
    <meta charset="utf-8">
    <meta http-equiv="X-UA-Compatible" content="IE=edge,chrome=1">
    <title>Namespace OpenCollar.Extensions.Configuration
   | API Documentation </title>
    <meta name="viewport" content="width=device-width">
    <meta name="title" content="Namespace OpenCollar.Extensions.Configuration
   | API Documentation ">
    <meta name="generator" content="docfx 2.48.1.0">
    
    <link rel="shortcut icon" href="../favicon.ico">
    <link rel="stylesheet" href="../styles/docfx.vendor.css">
    <link rel="stylesheet" href="../styles/docfx.css">
    <link rel="stylesheet" href="../styles/main.css">
    <meta property="docfx:navrel" content="../toc.html">
    <meta property="docfx:tocrel" content="toc.html">
    
    <meta property="docfx:rel" content="../">
    <meta property="docfx:newtab" content="true">
  </head>
  <body data-spy="scroll" data-target="#affix" data-offset="120">
    <div id="wrapper">
      <header>
        
        <nav id="autocollapse" class="navbar navbar-inverse ng-scope" role="navigation">
          <div class="container">
            <div class="navbar-header">
              <button type="button" class="navbar-toggle" data-toggle="collapse" data-target="#navbar">
                <span class="sr-only">Toggle navigation</span>
                <span class="icon-bar"></span>
                <span class="icon-bar"></span>
                <span class="icon-bar"></span>
              </button>
              
              <a class="navbar-brand" href="../index.html">
                <img id="logo" class="svg" src=".././images/opencollar-icon-48x96x32.png" alt="">
              </a>
            </div>
            <div class="collapse navbar-collapse" id="navbar">
              <form class="navbar-form navbar-right" role="search" id="search">
                <div class="form-group">
                  <input type="text" class="form-control" id="search-query" placeholder="Search" autocomplete="off">
                </div>
              </form>
            </div>
          </div>
        </nav>
        
        <div class="subnav navbar navbar-default">
          <div class="container hide-when-search" id="breadcrumb">
            <ul class="breadcrumb">
              <li></li>
            </ul>
          </div>
        </div>
      </header>
      <div class="container body-content">
        
        <div id="search-results">
          <div class="search-list"></div>
          <div class="sr-items">
            <p><i class="glyphicon glyphicon-refresh index-loading"></i></p>
          </div>
          <ul id="pagination"></ul>
        </div>
      </div>
      <div role="main" class="container body-content hide-when-search">
        
        <div class="sidenav hide-when-search">
          <a class="btn toc-toggle collapse" data-toggle="collapse" href="#sidetoggle" aria-expanded="false" aria-controls="sidetoggle">Show / Hide Table of Contents</a>
          <div class="sidetoggle collapse" id="sidetoggle">
            <div id="sidetoc"></div>
          </div>
        </div>
        <div class="article row grid-right">
          <div class="col-md-10">
            <article class="content wrap" id="_content" data-uid="OpenCollar.Extensions.Configuration">
  
  <h1 id="OpenCollar_Extensions_Configuration" data-uid="OpenCollar.Extensions.Configuration" class="text-break">Namespace OpenCollar.Extensions.Configuration
  </h1>
  <div class="markdown level0 summary"></div>
  <div class="markdown level0 conceptual"></div>
  <div class="markdown level0 remarks"></div>
    <h3 id="classes">Classes
  </h3>
      <h4><a class="xref" href="OpenCollar.Extensions.Configuration.ConfigurationAttribute.html">ConfigurationAttribute</a></h4>
      <section><p>An attribute that can be used to specify the default value to return if no value is defined in the
configuration root.</p>
</section>
      <h4><a class="xref" href="OpenCollar.Extensions.Configuration.ConfigurationException.html">ConfigurationException</a></h4>
      <section><p>An exception thrown when an error occurs during the reading or writing of configuration.</p>
</section>
      <h4><a class="xref" href="OpenCollar.Extensions.Configuration.ConfigurationObjectComparer.html">ConfigurationObjectComparer</a></h4>
      <section><p>A comparer for objects that implement interfaces derived from <a class="xref" href="OpenCollar.Extensions.Configuration.IConfigurationObject.html">IConfigurationObject</a>.</p>
</section>
      <h4><a class="xref" href="OpenCollar.Extensions.Configuration.InvalidPropertyException.html">InvalidPropertyException</a></h4>
      <section><p>An exception thrown when a property is incorrectly defined..</p>
</section>
      <h4><a class="xref" href="OpenCollar.Extensions.Configuration.PathAttribute.html">PathAttribute</a></h4>
      <section><p>Defines an attribute used to indicate the path to the configuration value(s) underlying a class or
individual property.</p>
</section>
      <h4><a class="xref" href="OpenCollar.Extensions.Configuration.ServiceCollectionExtensions.html">ServiceCollectionExtensions</a></h4>
      <section><p>Extensions to the <span class="xref">Microsoft.Extensions.DependencyInjection.IServiceCollection</span> type allowing configuration objects to be registered.</p>
</section>
      <h4><a class="xref" href="OpenCollar.Extensions.Configuration.TypeMismatchException.html">TypeMismatchException</a></h4>
      <section><p>An exception thrown when an object of the wrong type is added to a collection or assigned to a property.</p>
</section>
    <h3 id="interfaces">Interfaces
  </h3>
      <h4><a class="xref" href="OpenCollar.Extensions.Configuration.IConfigurationCollection-1.html">IConfigurationCollection&lt;TElement&gt;</a></h4>
      <section><p>Represents a collection of values stored in a property.</p>
</section>
      <h4><a class="xref" href="OpenCollar.Extensions.Configuration.IConfigurationDictionary-1.html">IConfigurationDictionary&lt;TElement&gt;</a></h4>
      <section><p>Defines a dictionary containing configuration items and keyed on the element name.</p>
</section>
      <h4><a class="xref" href="OpenCollar.Extensions.Configuration.IConfigurationObject.html">IConfigurationObject</a></h4>
      <section><p>The interface from which all configuration objects are derived.</p>
</section>
      <h4><a class="xref" href="OpenCollar.Extensions.Configuration.IReadOnlyConfigurationCollection-1.html">IReadOnlyConfigurationCollection&lt;TElement&gt;</a></h4>
      <section><p>Represents a read-only collection of values stored in a property.</p>
</section>
      <h4><a class="xref" href="OpenCollar.Extensions.Configuration.IReadOnlyConfigurationDictionary-1.html">IReadOnlyConfigurationDictionary&lt;TElement&gt;</a></h4>
      <section><p>Defines a read-only dictionary containing configuration items and keyed on the element name.</p>
</section>
    <h3 id="enums">Enums
  </h3>
      <h4><a class="xref" href="OpenCollar.Extensions.Configuration.ConfigurationPersistenceActions.html">ConfigurationPersistenceActions</a></h4>
      <section><p>Defines the behavior of loading or saving for are particular property.</p>
</section>
      <h4><a class="xref" href="OpenCollar.Extensions.Configuration.PathIs.html">PathIs</a></h4>
      <section><p>An enumeration of the ways in which the string supplied to the <a class="xref" href="OpenCollar.Extensions.Configuration.PathAttribute.html">PathAttribute</a>
attribute can be used to create a full path.</p>
</section>
</article>
          </div>
          
          <div class="hidden-sm col-md-2" role="complementary">
            <div class="sideaffix">
              <div class="contribution">
                <ul class="nav">
                </ul>
              </div>
              <nav class="bs-docs-sidebar hidden-print hidden-xs hidden-sm affix" id="affix">
              <!-- <p><a class="back-to-top" href="#top">Back to top</a><p> -->
              </nav>
            </div>
          </div>
        </div>
      </div>
      
      <footer>
        <div class="grad-bottom"></div>
        <div class="footer">
          <div class="container">
            <span class="pull-right">
              <a href="#top">Back to top</a>
            </span>
<<<<<<< HEAD
            <div style='box-sizing: border-box;'><div style='float: left; width: calc(100% - 200px);'>Copyright &copy; 2019-2020 <a href='mailto:jevans@open-collar.org.uk'>Jonathan Evans</a></div><div style='float: left; width: 200px;'><span style='font-style: italic;'>Version: BUILD_VERSION</span></div></div>
=======
            <div style='box-sizing: border-box;'><div style='float: left; width: calc(100% - 200px);'>Copyright &copy; 2019-2020 <a href='mailto:jevans@open-collar.org.uk'>Jonathan Evans</a></div><div style='float: left; width: 200px;'><span style='font-style: italic;'>Version: 0.1.173</span></div></div>
>>>>>>> a4ced419
            
          </div>
        </div>
      </footer>
    </div>
    
    <script type="text/javascript" src="../styles/docfx.vendor.js"></script>
    <script type="text/javascript" src="../styles/docfx.js"></script>
    <script type="text/javascript" src="../styles/main.js"></script>
  </body>
</html>
<|MERGE_RESOLUTION|>--- conflicted
+++ resolved
@@ -1,178 +1,174 @@
-﻿<!DOCTYPE html>
-<!--[if IE]><![endif]-->
-<html>
-  
-  <head>
-    <meta charset="utf-8">
-    <meta http-equiv="X-UA-Compatible" content="IE=edge,chrome=1">
-    <title>Namespace OpenCollar.Extensions.Configuration
-   | API Documentation </title>
-    <meta name="viewport" content="width=device-width">
-    <meta name="title" content="Namespace OpenCollar.Extensions.Configuration
-   | API Documentation ">
-    <meta name="generator" content="docfx 2.48.1.0">
-    
-    <link rel="shortcut icon" href="../favicon.ico">
-    <link rel="stylesheet" href="../styles/docfx.vendor.css">
-    <link rel="stylesheet" href="../styles/docfx.css">
-    <link rel="stylesheet" href="../styles/main.css">
-    <meta property="docfx:navrel" content="../toc.html">
-    <meta property="docfx:tocrel" content="toc.html">
-    
-    <meta property="docfx:rel" content="../">
-    <meta property="docfx:newtab" content="true">
-  </head>
-  <body data-spy="scroll" data-target="#affix" data-offset="120">
-    <div id="wrapper">
-      <header>
-        
-        <nav id="autocollapse" class="navbar navbar-inverse ng-scope" role="navigation">
-          <div class="container">
-            <div class="navbar-header">
-              <button type="button" class="navbar-toggle" data-toggle="collapse" data-target="#navbar">
-                <span class="sr-only">Toggle navigation</span>
-                <span class="icon-bar"></span>
-                <span class="icon-bar"></span>
-                <span class="icon-bar"></span>
-              </button>
-              
-              <a class="navbar-brand" href="../index.html">
-                <img id="logo" class="svg" src=".././images/opencollar-icon-48x96x32.png" alt="">
-              </a>
-            </div>
-            <div class="collapse navbar-collapse" id="navbar">
-              <form class="navbar-form navbar-right" role="search" id="search">
-                <div class="form-group">
-                  <input type="text" class="form-control" id="search-query" placeholder="Search" autocomplete="off">
-                </div>
-              </form>
-            </div>
-          </div>
-        </nav>
-        
-        <div class="subnav navbar navbar-default">
-          <div class="container hide-when-search" id="breadcrumb">
-            <ul class="breadcrumb">
-              <li></li>
-            </ul>
-          </div>
-        </div>
-      </header>
-      <div class="container body-content">
-        
-        <div id="search-results">
-          <div class="search-list"></div>
-          <div class="sr-items">
-            <p><i class="glyphicon glyphicon-refresh index-loading"></i></p>
-          </div>
-          <ul id="pagination"></ul>
-        </div>
-      </div>
-      <div role="main" class="container body-content hide-when-search">
-        
-        <div class="sidenav hide-when-search">
-          <a class="btn toc-toggle collapse" data-toggle="collapse" href="#sidetoggle" aria-expanded="false" aria-controls="sidetoggle">Show / Hide Table of Contents</a>
-          <div class="sidetoggle collapse" id="sidetoggle">
-            <div id="sidetoc"></div>
-          </div>
-        </div>
-        <div class="article row grid-right">
-          <div class="col-md-10">
-            <article class="content wrap" id="_content" data-uid="OpenCollar.Extensions.Configuration">
-  
-  <h1 id="OpenCollar_Extensions_Configuration" data-uid="OpenCollar.Extensions.Configuration" class="text-break">Namespace OpenCollar.Extensions.Configuration
-  </h1>
-  <div class="markdown level0 summary"></div>
-  <div class="markdown level0 conceptual"></div>
-  <div class="markdown level0 remarks"></div>
-    <h3 id="classes">Classes
-  </h3>
-      <h4><a class="xref" href="OpenCollar.Extensions.Configuration.ConfigurationAttribute.html">ConfigurationAttribute</a></h4>
+﻿<!DOCTYPE html>
+<!--[if IE]><![endif]-->
+<html>
+  
+  <head>
+    <meta charset="utf-8">
+    <meta http-equiv="X-UA-Compatible" content="IE=edge,chrome=1">
+    <title>Namespace OpenCollar.Extensions.Configuration
+   | API Documentation </title>
+    <meta name="viewport" content="width=device-width">
+    <meta name="title" content="Namespace OpenCollar.Extensions.Configuration
+   | API Documentation ">
+    <meta name="generator" content="docfx 2.48.1.0">
+    
+    <link rel="shortcut icon" href="../favicon.ico">
+    <link rel="stylesheet" href="../styles/docfx.vendor.css">
+    <link rel="stylesheet" href="../styles/docfx.css">
+    <link rel="stylesheet" href="../styles/main.css">
+    <meta property="docfx:navrel" content="../toc.html">
+    <meta property="docfx:tocrel" content="toc.html">
+    
+    <meta property="docfx:rel" content="../">
+    <meta property="docfx:newtab" content="true">
+  </head>
+  <body data-spy="scroll" data-target="#affix" data-offset="120">
+    <div id="wrapper">
+      <header>
+        
+        <nav id="autocollapse" class="navbar navbar-inverse ng-scope" role="navigation">
+          <div class="container">
+            <div class="navbar-header">
+              <button type="button" class="navbar-toggle" data-toggle="collapse" data-target="#navbar">
+                <span class="sr-only">Toggle navigation</span>
+                <span class="icon-bar"></span>
+                <span class="icon-bar"></span>
+                <span class="icon-bar"></span>
+              </button>
+              
+              <a class="navbar-brand" href="../index.html">
+                <img id="logo" class="svg" src=".././images/opencollar-icon-48x96x32.png" alt="">
+              </a>
+            </div>
+            <div class="collapse navbar-collapse" id="navbar">
+              <form class="navbar-form navbar-right" role="search" id="search">
+                <div class="form-group">
+                  <input type="text" class="form-control" id="search-query" placeholder="Search" autocomplete="off">
+                </div>
+              </form>
+            </div>
+          </div>
+        </nav>
+        
+        <div class="subnav navbar navbar-default">
+          <div class="container hide-when-search" id="breadcrumb">
+            <ul class="breadcrumb">
+              <li></li>
+            </ul>
+          </div>
+        </div>
+      </header>
+      <div class="container body-content">
+        
+        <div id="search-results">
+          <div class="search-list"></div>
+          <div class="sr-items">
+            <p><i class="glyphicon glyphicon-refresh index-loading"></i></p>
+          </div>
+          <ul id="pagination"></ul>
+        </div>
+      </div>
+      <div role="main" class="container body-content hide-when-search">
+        
+        <div class="sidenav hide-when-search">
+          <a class="btn toc-toggle collapse" data-toggle="collapse" href="#sidetoggle" aria-expanded="false" aria-controls="sidetoggle">Show / Hide Table of Contents</a>
+          <div class="sidetoggle collapse" id="sidetoggle">
+            <div id="sidetoc"></div>
+          </div>
+        </div>
+        <div class="article row grid-right">
+          <div class="col-md-10">
+            <article class="content wrap" id="_content" data-uid="OpenCollar.Extensions.Configuration">
+  
+  <h1 id="OpenCollar_Extensions_Configuration" data-uid="OpenCollar.Extensions.Configuration" class="text-break">Namespace OpenCollar.Extensions.Configuration
+  </h1>
+  <div class="markdown level0 summary"></div>
+  <div class="markdown level0 conceptual"></div>
+  <div class="markdown level0 remarks"></div>
+    <h3 id="classes">Classes
+  </h3>
+      <h4><a class="xref" href="OpenCollar.Extensions.Configuration.ConfigurationAttribute.html">ConfigurationAttribute</a></h4>
       <section><p>An attribute that can be used to specify the default value to return if no value is defined in the
 configuration root.</p>
-</section>
-      <h4><a class="xref" href="OpenCollar.Extensions.Configuration.ConfigurationException.html">ConfigurationException</a></h4>
+</section>
+      <h4><a class="xref" href="OpenCollar.Extensions.Configuration.ConfigurationException.html">ConfigurationException</a></h4>
       <section><p>An exception thrown when an error occurs during the reading or writing of configuration.</p>
-</section>
-      <h4><a class="xref" href="OpenCollar.Extensions.Configuration.ConfigurationObjectComparer.html">ConfigurationObjectComparer</a></h4>
+</section>
+      <h4><a class="xref" href="OpenCollar.Extensions.Configuration.ConfigurationObjectComparer.html">ConfigurationObjectComparer</a></h4>
       <section><p>A comparer for objects that implement interfaces derived from <a class="xref" href="OpenCollar.Extensions.Configuration.IConfigurationObject.html">IConfigurationObject</a>.</p>
-</section>
-      <h4><a class="xref" href="OpenCollar.Extensions.Configuration.InvalidPropertyException.html">InvalidPropertyException</a></h4>
+</section>
+      <h4><a class="xref" href="OpenCollar.Extensions.Configuration.InvalidPropertyException.html">InvalidPropertyException</a></h4>
       <section><p>An exception thrown when a property is incorrectly defined..</p>
-</section>
-      <h4><a class="xref" href="OpenCollar.Extensions.Configuration.PathAttribute.html">PathAttribute</a></h4>
+</section>
+      <h4><a class="xref" href="OpenCollar.Extensions.Configuration.PathAttribute.html">PathAttribute</a></h4>
       <section><p>Defines an attribute used to indicate the path to the configuration value(s) underlying a class or
 individual property.</p>
-</section>
-      <h4><a class="xref" href="OpenCollar.Extensions.Configuration.ServiceCollectionExtensions.html">ServiceCollectionExtensions</a></h4>
+</section>
+      <h4><a class="xref" href="OpenCollar.Extensions.Configuration.ServiceCollectionExtensions.html">ServiceCollectionExtensions</a></h4>
       <section><p>Extensions to the <span class="xref">Microsoft.Extensions.DependencyInjection.IServiceCollection</span> type allowing configuration objects to be registered.</p>
-</section>
-      <h4><a class="xref" href="OpenCollar.Extensions.Configuration.TypeMismatchException.html">TypeMismatchException</a></h4>
+</section>
+      <h4><a class="xref" href="OpenCollar.Extensions.Configuration.TypeMismatchException.html">TypeMismatchException</a></h4>
       <section><p>An exception thrown when an object of the wrong type is added to a collection or assigned to a property.</p>
-</section>
-    <h3 id="interfaces">Interfaces
-  </h3>
-      <h4><a class="xref" href="OpenCollar.Extensions.Configuration.IConfigurationCollection-1.html">IConfigurationCollection&lt;TElement&gt;</a></h4>
+</section>
+    <h3 id="interfaces">Interfaces
+  </h3>
+      <h4><a class="xref" href="OpenCollar.Extensions.Configuration.IConfigurationCollection-1.html">IConfigurationCollection&lt;TElement&gt;</a></h4>
       <section><p>Represents a collection of values stored in a property.</p>
-</section>
-      <h4><a class="xref" href="OpenCollar.Extensions.Configuration.IConfigurationDictionary-1.html">IConfigurationDictionary&lt;TElement&gt;</a></h4>
+</section>
+      <h4><a class="xref" href="OpenCollar.Extensions.Configuration.IConfigurationDictionary-1.html">IConfigurationDictionary&lt;TElement&gt;</a></h4>
       <section><p>Defines a dictionary containing configuration items and keyed on the element name.</p>
-</section>
-      <h4><a class="xref" href="OpenCollar.Extensions.Configuration.IConfigurationObject.html">IConfigurationObject</a></h4>
+</section>
+      <h4><a class="xref" href="OpenCollar.Extensions.Configuration.IConfigurationObject.html">IConfigurationObject</a></h4>
       <section><p>The interface from which all configuration objects are derived.</p>
-</section>
-      <h4><a class="xref" href="OpenCollar.Extensions.Configuration.IReadOnlyConfigurationCollection-1.html">IReadOnlyConfigurationCollection&lt;TElement&gt;</a></h4>
+</section>
+      <h4><a class="xref" href="OpenCollar.Extensions.Configuration.IReadOnlyConfigurationCollection-1.html">IReadOnlyConfigurationCollection&lt;TElement&gt;</a></h4>
       <section><p>Represents a read-only collection of values stored in a property.</p>
-</section>
-      <h4><a class="xref" href="OpenCollar.Extensions.Configuration.IReadOnlyConfigurationDictionary-1.html">IReadOnlyConfigurationDictionary&lt;TElement&gt;</a></h4>
+</section>
+      <h4><a class="xref" href="OpenCollar.Extensions.Configuration.IReadOnlyConfigurationDictionary-1.html">IReadOnlyConfigurationDictionary&lt;TElement&gt;</a></h4>
       <section><p>Defines a read-only dictionary containing configuration items and keyed on the element name.</p>
-</section>
-    <h3 id="enums">Enums
-  </h3>
-      <h4><a class="xref" href="OpenCollar.Extensions.Configuration.ConfigurationPersistenceActions.html">ConfigurationPersistenceActions</a></h4>
+</section>
+    <h3 id="enums">Enums
+  </h3>
+      <h4><a class="xref" href="OpenCollar.Extensions.Configuration.ConfigurationPersistenceActions.html">ConfigurationPersistenceActions</a></h4>
       <section><p>Defines the behavior of loading or saving for are particular property.</p>
-</section>
-      <h4><a class="xref" href="OpenCollar.Extensions.Configuration.PathIs.html">PathIs</a></h4>
+</section>
+      <h4><a class="xref" href="OpenCollar.Extensions.Configuration.PathIs.html">PathIs</a></h4>
       <section><p>An enumeration of the ways in which the string supplied to the <a class="xref" href="OpenCollar.Extensions.Configuration.PathAttribute.html">PathAttribute</a>
 attribute can be used to create a full path.</p>
-</section>
-</article>
-          </div>
-          
-          <div class="hidden-sm col-md-2" role="complementary">
-            <div class="sideaffix">
-              <div class="contribution">
-                <ul class="nav">
-                </ul>
-              </div>
-              <nav class="bs-docs-sidebar hidden-print hidden-xs hidden-sm affix" id="affix">
-              <!-- <p><a class="back-to-top" href="#top">Back to top</a><p> -->
-              </nav>
-            </div>
-          </div>
-        </div>
-      </div>
-      
-      <footer>
-        <div class="grad-bottom"></div>
-        <div class="footer">
-          <div class="container">
-            <span class="pull-right">
-              <a href="#top">Back to top</a>
-            </span>
-<<<<<<< HEAD
-            <div style='box-sizing: border-box;'><div style='float: left; width: calc(100% - 200px);'>Copyright &copy; 2019-2020 <a href='mailto:jevans@open-collar.org.uk'>Jonathan Evans</a></div><div style='float: left; width: 200px;'><span style='font-style: italic;'>Version: BUILD_VERSION</span></div></div>
-=======
-            <div style='box-sizing: border-box;'><div style='float: left; width: calc(100% - 200px);'>Copyright &copy; 2019-2020 <a href='mailto:jevans@open-collar.org.uk'>Jonathan Evans</a></div><div style='float: left; width: 200px;'><span style='font-style: italic;'>Version: 0.1.173</span></div></div>
->>>>>>> a4ced419
-            
-          </div>
-        </div>
-      </footer>
-    </div>
-    
-    <script type="text/javascript" src="../styles/docfx.vendor.js"></script>
-    <script type="text/javascript" src="../styles/docfx.js"></script>
-    <script type="text/javascript" src="../styles/main.js"></script>
-  </body>
-</html>
+</section>
+</article>
+          </div>
+          
+          <div class="hidden-sm col-md-2" role="complementary">
+            <div class="sideaffix">
+              <div class="contribution">
+                <ul class="nav">
+                </ul>
+              </div>
+              <nav class="bs-docs-sidebar hidden-print hidden-xs hidden-sm affix" id="affix">
+              <!-- <p><a class="back-to-top" href="#top">Back to top</a><p> -->
+              </nav>
+            </div>
+          </div>
+        </div>
+      </div>
+      
+      <footer>
+        <div class="grad-bottom"></div>
+        <div class="footer">
+          <div class="container">
+            <span class="pull-right">
+              <a href="#top">Back to top</a>
+            </span>
+            <div style='box-sizing: border-box;'><div style='float: left; width: calc(100% - 200px);'>Copyright &copy; 2019-2020 <a href='mailto:jevans@open-collar.org.uk'>Jonathan Evans</a></div><div style='float: left; width: 200px;'><span style='font-style: italic;'>Version: 0.1.173</span></div></div>
+            
+          </div>
+        </div>
+      </footer>
+    </div>
+    
+    <script type="text/javascript" src="../styles/docfx.vendor.js"></script>
+    <script type="text/javascript" src="../styles/docfx.js"></script>
+    <script type="text/javascript" src="../styles/main.js"></script>
+  </body>
+</html>