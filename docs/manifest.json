{
  "homepages": [],
  "source_base_path": "C:/Users/openc/source/repos/open-collar/OpenCollar.Extensions.Configuration/docs-src/ApiDocs",
  "xrefmap": "xrefmap.yml",
  "files": [
    {
      "type": "Resource",
      "output": {
        "resource": {
          "relative_path": "index.json"
        }
      },
      "is_incremental": false
    },
    {
      "type": "ManagedReference",
      "source_relative_path": "api/OpenCollar.Extensions.Configuration.ConfigurationAttribute.yml",
      "output": {
        ".html": {
          "relative_path": "api/OpenCollar.Extensions.Configuration.ConfigurationAttribute.html",
<<<<<<< HEAD
          "hash": "xtk+R3uMSOdgzLjCF1TkGg=="
=======
          "hash": "MbVG4LhdfCmgWueNJMsKeg=="
>>>>>>> d4113650
        }
      },
      "is_incremental": false,
      "version": ""
    },
    {
      "type": "ManagedReference",
      "source_relative_path": "api/OpenCollar.Extensions.Configuration.ConfigurationException.yml",
      "output": {
        ".html": {
          "relative_path": "api/OpenCollar.Extensions.Configuration.ConfigurationException.html",
<<<<<<< HEAD
          "hash": "JAJeub3KmymGox8aAiuOrw=="
=======
          "hash": "iUpClaP0386/HF0bNpsUJA=="
>>>>>>> d4113650
        }
      },
      "is_incremental": false,
      "version": ""
    },
    {
      "type": "ManagedReference",
      "source_relative_path": "api/OpenCollar.Extensions.Configuration.ConfigurationObjectComparer.yml",
      "output": {
        ".html": {
          "relative_path": "api/OpenCollar.Extensions.Configuration.ConfigurationObjectComparer.html",
<<<<<<< HEAD
          "hash": "glgjppMKQe1MK/MSyKnitQ=="
=======
          "hash": "3/dugxDL4xE2iYGkyFVESA=="
>>>>>>> d4113650
        }
      },
      "is_incremental": false,
      "version": ""
    },
    {
      "type": "ManagedReference",
      "source_relative_path": "api/OpenCollar.Extensions.Configuration.ConfigurationPersistenceActions.yml",
      "output": {
        ".html": {
          "relative_path": "api/OpenCollar.Extensions.Configuration.ConfigurationPersistenceActions.html",
<<<<<<< HEAD
          "hash": "dGxNmUynrvT18F4Idg3lQQ=="
=======
          "hash": "p8dszUQ4kh/PLEc4LzO/Og=="
>>>>>>> d4113650
        }
      },
      "is_incremental": false,
      "version": ""
    },
    {
      "type": "ManagedReference",
      "source_relative_path": "api/OpenCollar.Extensions.Configuration.IConfigurationCollection-1.yml",
      "output": {
        ".html": {
          "relative_path": "api/OpenCollar.Extensions.Configuration.IConfigurationCollection-1.html",
<<<<<<< HEAD
          "hash": "S6YxZvsXi6UaRv+Bacpt9Q=="
=======
          "hash": "+/+QKln+j8UZbjJ3uIOoEg=="
>>>>>>> d4113650
        }
      },
      "is_incremental": false,
      "version": ""
    },
    {
      "type": "ManagedReference",
      "source_relative_path": "api/OpenCollar.Extensions.Configuration.IConfigurationDictionary-1.yml",
      "output": {
        ".html": {
          "relative_path": "api/OpenCollar.Extensions.Configuration.IConfigurationDictionary-1.html",
<<<<<<< HEAD
          "hash": "mEp+JeLRmaNHHocF3V9hRQ=="
=======
          "hash": "DDtOL6T+isAC7L1shEq8tg=="
>>>>>>> d4113650
        }
      },
      "is_incremental": false,
      "version": ""
    },
    {
      "type": "ManagedReference",
      "source_relative_path": "api/OpenCollar.Extensions.Configuration.IConfigurationObject.yml",
      "output": {
        ".html": {
          "relative_path": "api/OpenCollar.Extensions.Configuration.IConfigurationObject.html",
<<<<<<< HEAD
          "hash": "0/MEMdVJUU/jKy+0+FznJw=="
=======
          "hash": "q15BG1T/JiT5jQJaseLZzA=="
>>>>>>> d4113650
        }
      },
      "is_incremental": false,
      "version": ""
    },
    {
      "type": "ManagedReference",
      "source_relative_path": "api/OpenCollar.Extensions.Configuration.IReadOnlyConfigurationCollection-1.yml",
      "output": {
        ".html": {
          "relative_path": "api/OpenCollar.Extensions.Configuration.IReadOnlyConfigurationCollection-1.html",
<<<<<<< HEAD
          "hash": "RA7EgkLsiLRddsLZjLU/FQ=="
=======
          "hash": "5Kt9rzIUd06KDT8AM1Ihrg=="
>>>>>>> d4113650
        }
      },
      "is_incremental": false,
      "version": ""
    },
    {
      "type": "ManagedReference",
      "source_relative_path": "api/OpenCollar.Extensions.Configuration.IReadOnlyConfigurationDictionary-1.yml",
      "output": {
        ".html": {
          "relative_path": "api/OpenCollar.Extensions.Configuration.IReadOnlyConfigurationDictionary-1.html",
<<<<<<< HEAD
          "hash": "K9b+FCudxTV/6L3Z4a6FOg=="
=======
          "hash": "fRFEqPt64yUnTe/MK96llw=="
>>>>>>> d4113650
        }
      },
      "is_incremental": false,
      "version": ""
    },
    {
      "type": "ManagedReference",
      "source_relative_path": "api/OpenCollar.Extensions.Configuration.InvalidPropertyException.yml",
      "output": {
        ".html": {
          "relative_path": "api/OpenCollar.Extensions.Configuration.InvalidPropertyException.html",
<<<<<<< HEAD
          "hash": "YDJUiTnWTvzUSpflBOO8ig=="
=======
          "hash": "4Crhk18ERcxKxujPCHFTkg=="
>>>>>>> d4113650
        }
      },
      "is_incremental": false,
      "version": ""
    },
    {
      "type": "ManagedReference",
      "source_relative_path": "api/OpenCollar.Extensions.Configuration.PathAttribute.yml",
      "output": {
        ".html": {
          "relative_path": "api/OpenCollar.Extensions.Configuration.PathAttribute.html",
<<<<<<< HEAD
          "hash": "MVr4l4uQIZFX7HI/Y9dhqg=="
=======
          "hash": "+Z7MHzsLd3UlEoYU8kwtfw=="
>>>>>>> d4113650
        }
      },
      "is_incremental": false,
      "version": ""
    },
    {
      "log_codes": [
        "InvalidFileLink"
      ],
      "type": "ManagedReference",
      "source_relative_path": "api/OpenCollar.Extensions.Configuration.PathIs.yml",
      "output": {
        ".html": {
          "relative_path": "api/OpenCollar.Extensions.Configuration.PathIs.html",
<<<<<<< HEAD
          "hash": "noFsmqkLHgwNNMr8iiyQvw=="
=======
          "hash": "y8NGZSDBF6ICUJCVtMQ3Cg=="
>>>>>>> d4113650
        }
      },
      "is_incremental": false,
      "version": ""
    },
    {
      "type": "ManagedReference",
      "source_relative_path": "api/OpenCollar.Extensions.Configuration.ServiceCollectionExtensions.yml",
      "output": {
        ".html": {
          "relative_path": "api/OpenCollar.Extensions.Configuration.ServiceCollectionExtensions.html",
<<<<<<< HEAD
          "hash": "1gA9Fokzff2XG1rHsldmuA=="
=======
          "hash": "ErfLI3fzxSOwUEmFTLiJvQ=="
>>>>>>> d4113650
        }
      },
      "is_incremental": false,
      "version": ""
    },
    {
      "type": "ManagedReference",
      "source_relative_path": "api/OpenCollar.Extensions.Configuration.TypeMismatchException.yml",
      "output": {
        ".html": {
          "relative_path": "api/OpenCollar.Extensions.Configuration.TypeMismatchException.html",
<<<<<<< HEAD
          "hash": "iBKFRNVqmk/OFyM5pxVptg=="
=======
          "hash": "Y2GXnLnNi3DXjWyEkBG8mw=="
>>>>>>> d4113650
        }
      },
      "is_incremental": false,
      "version": ""
    },
    {
      "type": "ManagedReference",
      "source_relative_path": "api/OpenCollar.Extensions.Configuration.yml",
      "output": {
        ".html": {
          "relative_path": "api/OpenCollar.Extensions.Configuration.html",
          "hash": "QfZUpo0m1nnaefRr5o6kQQ=="
        }
      },
      "is_incremental": false,
      "version": ""
    },
    {
      "type": "Conceptual",
      "source_relative_path": "api/index.md",
      "output": {
        ".html": {
          "relative_path": "api/index.html",
          "hash": "6tG3UXRBsPpnu/Zgdv73MQ=="
        }
      },
      "is_incremental": false,
      "version": ""
    },
    {
      "type": "Toc",
      "source_relative_path": "api/toc.yml",
      "output": {
        ".html": {
          "relative_path": "api/toc.html",
          "hash": "ThW614MdpQiM5sxaxln4Pg=="
        }
      },
      "is_incremental": false,
      "version": ""
    },
    {
      "type": "Resource",
      "source_relative_path": "images/opencollar-icon-48x96x32.png",
      "output": {
        "resource": {
          "relative_path": "images/opencollar-icon-48x96x32.png"
        }
      },
      "is_incremental": false,
      "version": ""
    },
    {
      "type": "Resource",
      "source_relative_path": "images/uml-diagrams/Collections/ConfigurationCollection/ConfigurationCollection.svg",
      "output": {
        "resource": {
          "relative_path": "images/uml-diagrams/Collections/ConfigurationCollection/ConfigurationCollection.svg"
        }
      },
      "is_incremental": false,
      "version": ""
    },
    {
      "type": "Resource",
      "source_relative_path": "images/uml-diagrams/Collections/ConfigurationDictionary/ConfigurationDictionary.svg",
      "output": {
        "resource": {
          "relative_path": "images/uml-diagrams/Collections/ConfigurationDictionary/ConfigurationDictionary.svg"
        }
      },
      "is_incremental": false,
      "version": ""
    },
    {
      "type": "Resource",
      "source_relative_path": "images/uml-diagrams/Collections/ConfigurationDictionaryBase/ConfigurationDictionaryBase.svg",
      "output": {
        "resource": {
          "relative_path": "images/uml-diagrams/Collections/ConfigurationDictionaryBase/ConfigurationDictionaryBase.svg"
        }
      },
      "is_incremental": false,
      "version": ""
    },
    {
      "type": "Resource",
      "source_relative_path": "images/uml-diagrams/Collections/Element/Element.svg",
      "output": {
        "resource": {
          "relative_path": "images/uml-diagrams/Collections/Element/Element.svg"
        }
      },
      "is_incremental": false,
      "version": ""
    },
    {
      "type": "Resource",
      "source_relative_path": "images/uml-diagrams/Collections/ReadOnlyConfigurationCollection/ReadOnlyConfigurationCollection.svg",
      "output": {
        "resource": {
          "relative_path": "images/uml-diagrams/Collections/ReadOnlyConfigurationCollection/ReadOnlyConfigurationCollection.svg"
        }
      },
      "is_incremental": false,
      "version": ""
    },
    {
      "type": "Resource",
      "source_relative_path": "images/uml-diagrams/Collections/ReadOnlyConfigurationDictionary/ReadOnlyConfigurationDictionary.svg",
      "output": {
        "resource": {
          "relative_path": "images/uml-diagrams/Collections/ReadOnlyConfigurationDictionary/ReadOnlyConfigurationDictionary.svg"
        }
      },
      "is_incremental": false,
      "version": ""
    },
    {
      "type": "Resource",
      "source_relative_path": "images/uml-diagrams/ConfigurationObjectBase/ConfigurationObjectBase.svg",
      "output": {
        "resource": {
          "relative_path": "images/uml-diagrams/ConfigurationObjectBase/ConfigurationObjectBase.svg"
        }
      },
      "is_incremental": false,
      "version": ""
    },
    {
      "type": "Resource",
      "source_relative_path": "images/uml-diagrams/ConfigurationObjectComparer/ConfigurationObjectComparer.svg",
      "output": {
        "resource": {
          "relative_path": "images/uml-diagrams/ConfigurationObjectComparer/ConfigurationObjectComparer.svg"
        }
      },
      "is_incremental": false,
      "version": ""
    },
    {
      "type": "Resource",
      "source_relative_path": "images/uml-diagrams/ConfigurationObjectTypeBuilder/ConfigurationObjectTypeBuilder.svg",
      "output": {
        "resource": {
          "relative_path": "images/uml-diagrams/ConfigurationObjectTypeBuilder/ConfigurationObjectTypeBuilder.svg"
        }
      },
      "is_incremental": false,
      "version": ""
    },
    {
      "type": "Resource",
      "source_relative_path": "images/uml-diagrams/Disposable/Disposable.svg",
      "output": {
        "resource": {
          "relative_path": "images/uml-diagrams/Disposable/Disposable.svg"
        }
      },
      "is_incremental": false,
      "version": ""
    },
    {
      "type": "Resource",
      "source_relative_path": "images/uml-diagrams/Implementation/Implementation.svg",
      "output": {
        "resource": {
          "relative_path": "images/uml-diagrams/Implementation/Implementation.svg"
        }
      },
      "is_incremental": false,
      "version": ""
    },
    {
      "type": "Resource",
      "source_relative_path": "images/uml-diagrams/NotifyPropertyChanged/NotifyPropertyChanged.svg",
      "output": {
        "resource": {
          "relative_path": "images/uml-diagrams/NotifyPropertyChanged/NotifyPropertyChanged.svg"
        }
      },
      "is_incremental": false,
      "version": ""
    },
    {
      "type": "Resource",
      "source_relative_path": "images/uml-diagrams/PathHelper/PathHelper.svg",
      "output": {
        "resource": {
          "relative_path": "images/uml-diagrams/PathHelper/PathHelper.svg"
        }
      },
      "is_incremental": false,
      "version": ""
    },
    {
      "type": "Resource",
      "source_relative_path": "images/uml-diagrams/PropertyDef/PropertyDef.svg",
      "output": {
        "resource": {
          "relative_path": "images/uml-diagrams/PropertyDef/PropertyDef.svg"
        }
      },
      "is_incremental": false,
      "version": ""
    },
    {
      "type": "Resource",
      "source_relative_path": "images/uml-diagrams/PropertyValue/PropertyValue.svg",
      "output": {
        "resource": {
          "relative_path": "images/uml-diagrams/PropertyValue/PropertyValue.svg"
        }
      },
      "is_incremental": false,
      "version": ""
    },
    {
      "type": "Resource",
      "source_relative_path": "images/uml-diagrams/Resources/Exceptions.Designer/Exceptions.Designer.svg",
      "output": {
        "resource": {
          "relative_path": "images/uml-diagrams/Resources/Exceptions.Designer/Exceptions.Designer.svg"
        }
      },
      "is_incremental": false,
      "version": ""
    },
    {
      "type": "Resource",
      "source_relative_path": "images/uml-diagrams/ServiceCollectionExtensions/ServiceCollectionExtensions.svg",
      "output": {
        "resource": {
          "relative_path": "images/uml-diagrams/ServiceCollectionExtensions/ServiceCollectionExtensions.svg"
        }
      },
      "is_incremental": false,
      "version": ""
    },
    {
      "type": "Resource",
      "source_relative_path": "images/uml-diagrams/UnitTestSupport/UnitTestSupport.svg",
      "output": {
        "resource": {
          "relative_path": "images/uml-diagrams/UnitTestSupport/UnitTestSupport.svg"
        }
      },
      "is_incremental": false,
      "version": ""
    },
    {
      "type": "Resource",
      "source_relative_path": "images/uml-diagrams/UniversalComparer/UniversalComparer.svg",
      "output": {
        "resource": {
          "relative_path": "images/uml-diagrams/UniversalComparer/UniversalComparer.svg"
        }
      },
      "is_incremental": false,
      "version": ""
    },
    {
      "type": "Resource",
      "source_relative_path": "images/uml-diagrams/Validation/ArgumentValidationExtensions/ArgumentValidationExtensions.svg",
      "output": {
        "resource": {
          "relative_path": "images/uml-diagrams/Validation/ArgumentValidationExtensions/ArgumentValidationExtensions.svg"
        }
      },
      "is_incremental": false,
      "version": ""
    },
    {
      "type": "Resource",
      "source_relative_path": "images/uml-diagrams/Validation/ContractAbbreviatorAttribute/ContractAbbreviatorAttribute.svg",
      "output": {
        "resource": {
          "relative_path": "images/uml-diagrams/Validation/ContractAbbreviatorAttribute/ContractAbbreviatorAttribute.svg"
        }
      },
      "is_incremental": false,
      "version": ""
    },
    {
      "type": "Resource",
      "source_relative_path": "images/uml-diagrams/Validation/EnumIs/EnumIs.svg",
      "output": {
        "resource": {
          "relative_path": "images/uml-diagrams/Validation/EnumIs/EnumIs.svg"
        }
      },
      "is_incremental": false,
      "version": ""
    },
    {
      "type": "Resource",
      "source_relative_path": "images/uml-diagrams/Validation/ObjectIs/ObjectIs.svg",
      "output": {
        "resource": {
          "relative_path": "images/uml-diagrams/Validation/ObjectIs/ObjectIs.svg"
        }
      },
      "is_incremental": false,
      "version": ""
    },
    {
      "type": "Resource",
      "source_relative_path": "images/uml-diagrams/Validation/StringIs/StringIs.svg",
      "output": {
        "resource": {
          "relative_path": "images/uml-diagrams/Validation/StringIs/StringIs.svg"
        }
      },
      "is_incremental": false,
      "version": ""
    },
    {
      "type": "Resource",
      "source_relative_path": "images/uml-diagrams/Validation/ValidatedNotNullAttribute/ValidatedNotNullAttribute.svg",
      "output": {
        "resource": {
          "relative_path": "images/uml-diagrams/Validation/ValidatedNotNullAttribute/ValidatedNotNullAttribute.svg"
        }
      },
      "is_incremental": false,
      "version": ""
    },
    {
      "type": "Resource",
      "source_relative_path": "images/uml-diagrams/ValueBase/ValueBase.svg",
      "output": {
        "resource": {
          "relative_path": "images/uml-diagrams/ValueBase/ValueBase.svg"
        }
      },
      "is_incremental": false,
      "version": ""
    },
    {
      "type": "Resource",
      "source_relative_path": "images/uml-diagrams/_attributes/ConfigurationAttribute/ConfigurationAttribute.svg",
      "output": {
        "resource": {
          "relative_path": "images/uml-diagrams/_attributes/ConfigurationAttribute/ConfigurationAttribute.svg"
        }
      },
      "is_incremental": false,
      "version": ""
    },
    {
      "type": "Resource",
      "source_relative_path": "images/uml-diagrams/_attributes/ConfigurationPersistenceActions/ConfigurationPersistenceActions.svg",
      "output": {
        "resource": {
          "relative_path": "images/uml-diagrams/_attributes/ConfigurationPersistenceActions/ConfigurationPersistenceActions.svg"
        }
      },
      "is_incremental": false,
      "version": ""
    },
    {
      "type": "Resource",
      "source_relative_path": "images/uml-diagrams/_attributes/PathAttribute/PathAttribute.svg",
      "output": {
        "resource": {
          "relative_path": "images/uml-diagrams/_attributes/PathAttribute/PathAttribute.svg"
        }
      },
      "is_incremental": false,
      "version": ""
    },
    {
      "type": "Resource",
      "source_relative_path": "images/uml-diagrams/_exceptions/ConfigurationException/ConfigurationException.svg",
      "output": {
        "resource": {
          "relative_path": "images/uml-diagrams/_exceptions/ConfigurationException/ConfigurationException.svg"
        }
      },
      "is_incremental": false,
      "version": ""
    },
    {
      "type": "Resource",
      "source_relative_path": "images/uml-diagrams/_exceptions/InvalidPropertyException/InvalidPropertyException.svg",
      "output": {
        "resource": {
          "relative_path": "images/uml-diagrams/_exceptions/InvalidPropertyException/InvalidPropertyException.svg"
        }
      },
      "is_incremental": false,
      "version": ""
    },
    {
      "type": "Resource",
      "source_relative_path": "images/uml-diagrams/_exceptions/TypeMismatchException/TypeMismatchException.svg",
      "output": {
        "resource": {
          "relative_path": "images/uml-diagrams/_exceptions/TypeMismatchException/TypeMismatchException.svg"
        }
      },
      "is_incremental": false,
      "version": ""
    },
    {
      "type": "Resource",
      "source_relative_path": "images/uml-diagrams/_interfaces/IConfigurationChild/IConfigurationChild.svg",
      "output": {
        "resource": {
          "relative_path": "images/uml-diagrams/_interfaces/IConfigurationChild/IConfigurationChild.svg"
        }
      },
      "is_incremental": false,
      "version": ""
    },
    {
      "type": "Resource",
      "source_relative_path": "images/uml-diagrams/_interfaces/IConfigurationCollection/IConfigurationCollection.svg",
      "output": {
        "resource": {
          "relative_path": "images/uml-diagrams/_interfaces/IConfigurationCollection/IConfigurationCollection.svg"
        }
      },
      "is_incremental": false,
      "version": ""
    },
    {
      "type": "Resource",
      "source_relative_path": "images/uml-diagrams/_interfaces/IConfigurationDictionary/IConfigurationDictionary.svg",
      "output": {
        "resource": {
          "relative_path": "images/uml-diagrams/_interfaces/IConfigurationDictionary/IConfigurationDictionary.svg"
        }
      },
      "is_incremental": false,
      "version": ""
    },
    {
      "type": "Resource",
      "source_relative_path": "images/uml-diagrams/_interfaces/IConfigurationObject/IConfigurationObject.svg",
      "output": {
        "resource": {
          "relative_path": "images/uml-diagrams/_interfaces/IConfigurationObject/IConfigurationObject.svg"
        }
      },
      "is_incremental": false,
      "version": ""
    },
    {
      "type": "Resource",
      "source_relative_path": "images/uml-diagrams/_interfaces/IConfigurationParent/IConfigurationParent.svg",
      "output": {
        "resource": {
          "relative_path": "images/uml-diagrams/_interfaces/IConfigurationParent/IConfigurationParent.svg"
        }
      },
      "is_incremental": false,
      "version": ""
    },
    {
      "type": "Resource",
      "source_relative_path": "images/uml-diagrams/_interfaces/IImplementation/IImplementation.svg",
      "output": {
        "resource": {
          "relative_path": "images/uml-diagrams/_interfaces/IImplementation/IImplementation.svg"
        }
      },
      "is_incremental": false,
      "version": ""
    },
    {
      "type": "Resource",
      "source_relative_path": "images/uml-diagrams/_interfaces/IPropertyDef/IPropertyDef.svg",
      "output": {
        "resource": {
          "relative_path": "images/uml-diagrams/_interfaces/IPropertyDef/IPropertyDef.svg"
        }
      },
      "is_incremental": false,
      "version": ""
    },
    {
      "type": "Resource",
      "source_relative_path": "images/uml-diagrams/_interfaces/IPropertyValue/IPropertyValue.svg",
      "output": {
        "resource": {
          "relative_path": "images/uml-diagrams/_interfaces/IPropertyValue/IPropertyValue.svg"
        }
      },
      "is_incremental": false,
      "version": ""
    },
    {
      "type": "Resource",
      "source_relative_path": "images/uml-diagrams/_interfaces/IReadOnlyConfigurationCollection/IReadOnlyConfigurationCollection.svg",
      "output": {
        "resource": {
          "relative_path": "images/uml-diagrams/_interfaces/IReadOnlyConfigurationCollection/IReadOnlyConfigurationCollection.svg"
        }
      },
      "is_incremental": false,
      "version": ""
    },
    {
      "type": "Resource",
      "source_relative_path": "images/uml-diagrams/_interfaces/IReadOnlyConfigurationDictionary/IReadOnlyConfigurationDictionary.svg",
      "output": {
        "resource": {
          "relative_path": "images/uml-diagrams/_interfaces/IReadOnlyConfigurationDictionary/IReadOnlyConfigurationDictionary.svg"
        }
      },
      "is_incremental": false,
      "version": ""
    },
    {
      "type": "Resource",
      "source_relative_path": "images/uml-diagrams/_interfaces/IValue/IValue.svg",
      "output": {
        "resource": {
          "relative_path": "images/uml-diagrams/_interfaces/IValue/IValue.svg"
        }
      },
      "is_incremental": false,
      "version": ""
    },
    {
      "type": "Resource",
      "source_relative_path": "images/uml-diagrams/_interfaces/IValueChanged/IValueChanged.svg",
      "output": {
        "resource": {
          "relative_path": "images/uml-diagrams/_interfaces/IValueChanged/IValueChanged.svg"
        }
      },
      "is_incremental": false,
      "version": ""
    },
    {
      "type": "Resource",
      "source_relative_path": "images/uml-diagrams/_interfaces/ImplementationKind/ImplementationKind.svg",
      "output": {
        "resource": {
          "relative_path": "images/uml-diagrams/_interfaces/ImplementationKind/ImplementationKind.svg"
        }
      },
      "is_incremental": false,
      "version": ""
    },
    {
      "type": "Resource",
      "source_relative_path": "images/uml-diagrams/include/include.svg",
      "output": {
        "resource": {
          "relative_path": "images/uml-diagrams/include/include.svg"
        }
      },
      "is_incremental": false,
      "version": ""
    },
    {
      "type": "Resource",
      "source_relative_path": "images/uml-diagrams/obj/Debug/netstandard2.1/OpenCollar.Extensions.Configuration.AssemblyInfo/OpenCollar.Extensions.Configuration.AssemblyInfo.svg",
      "output": {
        "resource": {
          "relative_path": "images/uml-diagrams/obj/Debug/netstandard2.1/OpenCollar.Extensions.Configuration.AssemblyInfo/OpenCollar.Extensions.Configuration.AssemblyInfo.svg"
        }
      },
      "is_incremental": false,
      "version": ""
    },
    {
      "type": "Resource",
      "source_relative_path": "images/uml-diagrams/obj/Release/netstandard2.1/OpenCollar.Extensions.Configuration.AssemblyInfo/OpenCollar.Extensions.Configuration.AssemblyInfo.svg",
      "output": {
        "resource": {
          "relative_path": "images/uml-diagrams/obj/Release/netstandard2.1/OpenCollar.Extensions.Configuration.AssemblyInfo/OpenCollar.Extensions.Configuration.AssemblyInfo.svg"
        }
      },
      "is_incremental": false,
      "version": ""
    },
    {
      "type": "Conceptual",
      "source_relative_path": "index.md",
      "output": {
        ".html": {
          "relative_path": "index.html",
          "hash": "lZB4VvD7NIuKBHliDv+HxA=="
        }
      },
      "is_incremental": false,
      "version": ""
    },
    {
      "type": "Toc",
      "source_relative_path": "toc.yml",
      "output": {
        ".html": {
          "relative_path": "toc.html",
          "hash": "qLR8oaMq+CsSTf9ceS6f5Q=="
        }
      },
      "is_incremental": false,
      "version": ""
    },
    {
      "type": "Conceptual",
      "source_relative_path": "usage/control.md",
      "output": {
        ".html": {
          "relative_path": "usage/control.html",
          "hash": "IdLxxs+0v30WF6AxHNF9MA=="
        }
      },
      "is_incremental": false,
      "version": ""
    },
    {
      "type": "Conceptual",
      "source_relative_path": "usage/events.md",
      "output": {
        ".html": {
          "relative_path": "usage/events.html",
          "hash": "HcvO/OYwQLfXoW1OgQ9+1g=="
        }
      },
      "is_incremental": false,
      "version": ""
    },
    {
      "type": "Conceptual",
      "source_relative_path": "usage/index.md",
      "output": {
        ".html": {
          "relative_path": "usage/index.html",
          "hash": "En0exVSpO6O3Wgghztzghw=="
        }
      },
      "is_incremental": false,
      "version": ""
    },
    {
      "type": "Conceptual",
      "source_relative_path": "usage/persist.md",
      "output": {
        ".html": {
          "relative_path": "usage/persist.html",
          "hash": "dZKf2pTNAwi0ZO2w3zygjw=="
        }
      },
      "is_incremental": false,
      "version": ""
    },
    {
      "type": "Conceptual",
      "source_relative_path": "usage/props.md",
      "output": {
        ".html": {
          "relative_path": "usage/props.html",
          "hash": "+Df5j8RzYyaU8yxK98b4uQ=="
        }
      },
      "is_incremental": false,
      "version": ""
    },
    {
      "type": "Toc",
      "source_relative_path": "usage/toc.yml",
      "output": {
        ".html": {
          "relative_path": "usage/toc.html",
          "hash": "kkAiCopTzYNq8Kt3X9E6Iw=="
        }
      },
      "is_incremental": false,
      "version": ""
    },
    {
      "type": "Conceptual",
      "source_relative_path": "usage/types.md",
      "output": {
        ".html": {
          "relative_path": "usage/types.html",
          "hash": "q52HO4gny0SC4pwkZgaSZA=="
        }
      },
      "is_incremental": false,
      "version": ""
    }
  ],
  "incremental_info": [
    {
      "status": {
        "can_incremental": true,
        "incrementalPhase": "build",
        "total_file_count": 0,
        "skipped_file_count": 0
      },
      "processors": {
<<<<<<< HEAD
        "ResourceDocumentProcessor": {
=======
        "ManagedReferenceDocumentProcessor": {
          "can_incremental": false,
          "incrementalPhase": "build",
          "total_file_count": 15,
          "skipped_file_count": 0
        },
        "ConceptualDocumentProcessor": {
          "can_incremental": false,
          "incrementalPhase": "build",
          "total_file_count": 8,
          "skipped_file_count": 0
        },
        "TocDocumentProcessor": {
>>>>>>> d4113650
          "can_incremental": false,
          "details": "Processor TocDocumentProcessor cannot support incremental build because the processor doesn't implement ISupportIncrementalDocumentProcessor interface.",
          "incrementalPhase": "build",
          "total_file_count": 0,
          "skipped_file_count": 0
        },
        "ResourceDocumentProcessor": {
          "can_incremental": false,
          "details": "Processor ResourceDocumentProcessor cannot support incremental build because the processor doesn't implement ISupportIncrementalDocumentProcessor interface.",
          "incrementalPhase": "build",
          "total_file_count": 0,
          "skipped_file_count": 0
        },
        "ConceptualDocumentProcessor": {
          "can_incremental": true,
          "incrementalPhase": "build",
          "total_file_count": 8,
          "skipped_file_count": 8
        },
        "ManagedReferenceDocumentProcessor": {
          "can_incremental": true,
          "incrementalPhase": "build",
          "total_file_count": 15,
          "skipped_file_count": 0
        }
      }
    },
    {
      "status": {
        "can_incremental": false,
        "details": "Cannot support incremental post processing, the reason is: should not trace intermediate info.",
        "incrementalPhase": "postProcessing",
        "total_file_count": 0,
        "skipped_file_count": 0
      },
      "processors": {}
    }
  ],
  "version_info": {},
  "groups": [
    {
      "xrefmap": "xrefmap.yml"
    }
  ]
}<|MERGE_RESOLUTION|>--- conflicted
+++ resolved
@@ -1,6 +1,6 @@
 {
   "homepages": [],
-  "source_base_path": "C:/Users/openc/source/repos/open-collar/OpenCollar.Extensions.Configuration/docs-src/ApiDocs",
+  "source_base_path": "/home/runner/work/OpenCollar.Extensions.Configuration/OpenCollar.Extensions.Configuration/docs-src/ApiDocs",
   "xrefmap": "xrefmap.yml",
   "files": [
     {
@@ -18,11 +18,7 @@
       "output": {
         ".html": {
           "relative_path": "api/OpenCollar.Extensions.Configuration.ConfigurationAttribute.html",
-<<<<<<< HEAD
-          "hash": "xtk+R3uMSOdgzLjCF1TkGg=="
-=======
           "hash": "MbVG4LhdfCmgWueNJMsKeg=="
->>>>>>> d4113650
         }
       },
       "is_incremental": false,
@@ -34,11 +30,7 @@
       "output": {
         ".html": {
           "relative_path": "api/OpenCollar.Extensions.Configuration.ConfigurationException.html",
-<<<<<<< HEAD
-          "hash": "JAJeub3KmymGox8aAiuOrw=="
-=======
           "hash": "iUpClaP0386/HF0bNpsUJA=="
->>>>>>> d4113650
         }
       },
       "is_incremental": false,
@@ -50,11 +42,7 @@
       "output": {
         ".html": {
           "relative_path": "api/OpenCollar.Extensions.Configuration.ConfigurationObjectComparer.html",
-<<<<<<< HEAD
-          "hash": "glgjppMKQe1MK/MSyKnitQ=="
-=======
           "hash": "3/dugxDL4xE2iYGkyFVESA=="
->>>>>>> d4113650
         }
       },
       "is_incremental": false,
@@ -66,11 +54,7 @@
       "output": {
         ".html": {
           "relative_path": "api/OpenCollar.Extensions.Configuration.ConfigurationPersistenceActions.html",
-<<<<<<< HEAD
-          "hash": "dGxNmUynrvT18F4Idg3lQQ=="
-=======
           "hash": "p8dszUQ4kh/PLEc4LzO/Og=="
->>>>>>> d4113650
         }
       },
       "is_incremental": false,
@@ -82,11 +66,7 @@
       "output": {
         ".html": {
           "relative_path": "api/OpenCollar.Extensions.Configuration.IConfigurationCollection-1.html",
-<<<<<<< HEAD
-          "hash": "S6YxZvsXi6UaRv+Bacpt9Q=="
-=======
           "hash": "+/+QKln+j8UZbjJ3uIOoEg=="
->>>>>>> d4113650
         }
       },
       "is_incremental": false,
@@ -98,11 +78,7 @@
       "output": {
         ".html": {
           "relative_path": "api/OpenCollar.Extensions.Configuration.IConfigurationDictionary-1.html",
-<<<<<<< HEAD
-          "hash": "mEp+JeLRmaNHHocF3V9hRQ=="
-=======
           "hash": "DDtOL6T+isAC7L1shEq8tg=="
->>>>>>> d4113650
         }
       },
       "is_incremental": false,
@@ -114,11 +90,7 @@
       "output": {
         ".html": {
           "relative_path": "api/OpenCollar.Extensions.Configuration.IConfigurationObject.html",
-<<<<<<< HEAD
-          "hash": "0/MEMdVJUU/jKy+0+FznJw=="
-=======
           "hash": "q15BG1T/JiT5jQJaseLZzA=="
->>>>>>> d4113650
         }
       },
       "is_incremental": false,
@@ -130,11 +102,7 @@
       "output": {
         ".html": {
           "relative_path": "api/OpenCollar.Extensions.Configuration.IReadOnlyConfigurationCollection-1.html",
-<<<<<<< HEAD
-          "hash": "RA7EgkLsiLRddsLZjLU/FQ=="
-=======
           "hash": "5Kt9rzIUd06KDT8AM1Ihrg=="
->>>>>>> d4113650
         }
       },
       "is_incremental": false,
@@ -146,11 +114,7 @@
       "output": {
         ".html": {
           "relative_path": "api/OpenCollar.Extensions.Configuration.IReadOnlyConfigurationDictionary-1.html",
-<<<<<<< HEAD
-          "hash": "K9b+FCudxTV/6L3Z4a6FOg=="
-=======
           "hash": "fRFEqPt64yUnTe/MK96llw=="
->>>>>>> d4113650
         }
       },
       "is_incremental": false,
@@ -162,11 +126,7 @@
       "output": {
         ".html": {
           "relative_path": "api/OpenCollar.Extensions.Configuration.InvalidPropertyException.html",
-<<<<<<< HEAD
-          "hash": "YDJUiTnWTvzUSpflBOO8ig=="
-=======
           "hash": "4Crhk18ERcxKxujPCHFTkg=="
->>>>>>> d4113650
         }
       },
       "is_incremental": false,
@@ -178,30 +138,19 @@
       "output": {
         ".html": {
           "relative_path": "api/OpenCollar.Extensions.Configuration.PathAttribute.html",
-<<<<<<< HEAD
-          "hash": "MVr4l4uQIZFX7HI/Y9dhqg=="
-=======
           "hash": "+Z7MHzsLd3UlEoYU8kwtfw=="
->>>>>>> d4113650
-        }
-      },
-      "is_incremental": false,
-      "version": ""
-    },
-    {
-      "log_codes": [
-        "InvalidFileLink"
-      ],
+        }
+      },
+      "is_incremental": false,
+      "version": ""
+    },
+    {
       "type": "ManagedReference",
       "source_relative_path": "api/OpenCollar.Extensions.Configuration.PathIs.yml",
       "output": {
         ".html": {
           "relative_path": "api/OpenCollar.Extensions.Configuration.PathIs.html",
-<<<<<<< HEAD
-          "hash": "noFsmqkLHgwNNMr8iiyQvw=="
-=======
           "hash": "y8NGZSDBF6ICUJCVtMQ3Cg=="
->>>>>>> d4113650
         }
       },
       "is_incremental": false,
@@ -213,11 +162,7 @@
       "output": {
         ".html": {
           "relative_path": "api/OpenCollar.Extensions.Configuration.ServiceCollectionExtensions.html",
-<<<<<<< HEAD
-          "hash": "1gA9Fokzff2XG1rHsldmuA=="
-=======
           "hash": "ErfLI3fzxSOwUEmFTLiJvQ=="
->>>>>>> d4113650
         }
       },
       "is_incremental": false,
@@ -229,11 +174,7 @@
       "output": {
         ".html": {
           "relative_path": "api/OpenCollar.Extensions.Configuration.TypeMismatchException.html",
-<<<<<<< HEAD
-          "hash": "iBKFRNVqmk/OFyM5pxVptg=="
-=======
           "hash": "Y2GXnLnNi3DXjWyEkBG8mw=="
->>>>>>> d4113650
         }
       },
       "is_incremental": false,
@@ -787,28 +728,6 @@
       "output": {
         "resource": {
           "relative_path": "images/uml-diagrams/include/include.svg"
-        }
-      },
-      "is_incremental": false,
-      "version": ""
-    },
-    {
-      "type": "Resource",
-      "source_relative_path": "images/uml-diagrams/obj/Debug/netstandard2.1/OpenCollar.Extensions.Configuration.AssemblyInfo/OpenCollar.Extensions.Configuration.AssemblyInfo.svg",
-      "output": {
-        "resource": {
-          "relative_path": "images/uml-diagrams/obj/Debug/netstandard2.1/OpenCollar.Extensions.Configuration.AssemblyInfo/OpenCollar.Extensions.Configuration.AssemblyInfo.svg"
-        }
-      },
-      "is_incremental": false,
-      "version": ""
-    },
-    {
-      "type": "Resource",
-      "source_relative_path": "images/uml-diagrams/obj/Release/netstandard2.1/OpenCollar.Extensions.Configuration.AssemblyInfo/OpenCollar.Extensions.Configuration.AssemblyInfo.svg",
-      "output": {
-        "resource": {
-          "relative_path": "images/uml-diagrams/obj/Release/netstandard2.1/OpenCollar.Extensions.Configuration.AssemblyInfo/OpenCollar.Extensions.Configuration.AssemblyInfo.svg"
         }
       },
       "is_incremental": false,
@@ -926,15 +845,14 @@
   "incremental_info": [
     {
       "status": {
-        "can_incremental": true,
+        "can_incremental": false,
+        "details": "Cannot build incrementally because last build info is missing.",
         "incrementalPhase": "build",
         "total_file_count": 0,
-        "skipped_file_count": 0
+        "skipped_file_count": 0,
+        "full_build_reason_code": "NoAvailableBuildCache"
       },
       "processors": {
-<<<<<<< HEAD
-        "ResourceDocumentProcessor": {
-=======
         "ManagedReferenceDocumentProcessor": {
           "can_incremental": false,
           "incrementalPhase": "build",
@@ -948,7 +866,6 @@
           "skipped_file_count": 0
         },
         "TocDocumentProcessor": {
->>>>>>> d4113650
           "can_incremental": false,
           "details": "Processor TocDocumentProcessor cannot support incremental build because the processor doesn't implement ISupportIncrementalDocumentProcessor interface.",
           "incrementalPhase": "build",
@@ -961,18 +878,6 @@
           "incrementalPhase": "build",
           "total_file_count": 0,
           "skipped_file_count": 0
-        },
-        "ConceptualDocumentProcessor": {
-          "can_incremental": true,
-          "incrementalPhase": "build",
-          "total_file_count": 8,
-          "skipped_file_count": 8
-        },
-        "ManagedReferenceDocumentProcessor": {
-          "can_incremental": true,
-          "incrementalPhase": "build",
-          "total_file_count": 15,
-          "skipped_file_count": 0
         }
       }
     },
