--- conflicted
+++ resolved
@@ -1,6 +1,6 @@
 {
   "homepages": [],
-  "source_base_path": "C:/Users/openc/source/repos/open-collar/OpenCollar.Extensions.Configuration/docs-src/ApiDocs",
+  "source_base_path": "/home/runner/work/OpenCollar.Extensions.Configuration/OpenCollar.Extensions.Configuration/docs-src/ApiDocs",
   "xrefmap": "xrefmap.yml",
   "files": [
     {
@@ -18,11 +18,7 @@
       "output": {
         ".html": {
           "relative_path": "api/OpenCollar.Extensions.Configuration.ConfigurationAttribute.html",
-<<<<<<< HEAD
-          "hash": "/m03wR1FTM460Wl5dUqPQQ=="
-=======
           "hash": "5+vAJqxoDvdTph5yCL9yZA=="
->>>>>>> a4ced419
         }
       },
       "is_incremental": false,
@@ -34,11 +30,7 @@
       "output": {
         ".html": {
           "relative_path": "api/OpenCollar.Extensions.Configuration.ConfigurationException.html",
-<<<<<<< HEAD
-          "hash": "jXoa8B2EQgzy+/gvS87Elw=="
-=======
           "hash": "6+mSlnsnzQfutzMGIVsUAw=="
->>>>>>> a4ced419
         }
       },
       "is_incremental": false,
@@ -50,11 +42,7 @@
       "output": {
         ".html": {
           "relative_path": "api/OpenCollar.Extensions.Configuration.ConfigurationObjectComparer.html",
-<<<<<<< HEAD
-          "hash": "mVLW8sp+a9LxR2+DQrpKTw=="
-=======
           "hash": "gYZmnnMv6Tu8QUNH5QOZtQ=="
->>>>>>> a4ced419
         }
       },
       "is_incremental": false,
@@ -66,11 +54,7 @@
       "output": {
         ".html": {
           "relative_path": "api/OpenCollar.Extensions.Configuration.ConfigurationPersistenceActions.html",
-<<<<<<< HEAD
-          "hash": "kKua6vw/xpner/SFuZ23vg=="
-=======
           "hash": "jTdNbJx8MJOC/nQ8j1kfCA=="
->>>>>>> a4ced419
         }
       },
       "is_incremental": false,
@@ -82,11 +66,7 @@
       "output": {
         ".html": {
           "relative_path": "api/OpenCollar.Extensions.Configuration.IConfigurationCollection-1.html",
-<<<<<<< HEAD
-          "hash": "dFjxO9O+npi2QbYMF7EqEA=="
-=======
           "hash": "fg8Cmblinpwm9+t2mHgQxA=="
->>>>>>> a4ced419
         }
       },
       "is_incremental": false,
@@ -98,11 +78,7 @@
       "output": {
         ".html": {
           "relative_path": "api/OpenCollar.Extensions.Configuration.IConfigurationDictionary-1.html",
-<<<<<<< HEAD
-          "hash": "Dp0qnuPfsWzet4twxpTWGw=="
-=======
           "hash": "AcNPUvrd87V3gRIBH7fBtg=="
->>>>>>> a4ced419
         }
       },
       "is_incremental": false,
@@ -114,11 +90,7 @@
       "output": {
         ".html": {
           "relative_path": "api/OpenCollar.Extensions.Configuration.IConfigurationObject.html",
-<<<<<<< HEAD
-          "hash": "K+ep1y9ATqiFAaWVk1N+Vg=="
-=======
           "hash": "uo21XK3d66cUGNnhNPMLMA=="
->>>>>>> a4ced419
         }
       },
       "is_incremental": false,
@@ -130,11 +102,7 @@
       "output": {
         ".html": {
           "relative_path": "api/OpenCollar.Extensions.Configuration.IReadOnlyConfigurationCollection-1.html",
-<<<<<<< HEAD
-          "hash": "KYVPUE+FALOn5nFj3X3cCg=="
-=======
           "hash": "9WQzF6671oXStrwEsmu5bA=="
->>>>>>> a4ced419
         }
       },
       "is_incremental": false,
@@ -146,11 +114,7 @@
       "output": {
         ".html": {
           "relative_path": "api/OpenCollar.Extensions.Configuration.IReadOnlyConfigurationDictionary-1.html",
-<<<<<<< HEAD
-          "hash": "rzjnLI0HJZF43MEkQ1+Xwg=="
-=======
           "hash": "WXAgIjh1ZFs9oCK2BIuQdg=="
->>>>>>> a4ced419
         }
       },
       "is_incremental": false,
@@ -162,11 +126,7 @@
       "output": {
         ".html": {
           "relative_path": "api/OpenCollar.Extensions.Configuration.InvalidPropertyException.html",
-<<<<<<< HEAD
-          "hash": "qgiDKeagVPLLhYTHKorb/g=="
-=======
           "hash": "yWgYfgg7HtWG1Zvcygf8IA=="
->>>>>>> a4ced419
         }
       },
       "is_incremental": false,
@@ -178,11 +138,7 @@
       "output": {
         ".html": {
           "relative_path": "api/OpenCollar.Extensions.Configuration.PathAttribute.html",
-<<<<<<< HEAD
-          "hash": "gOpAcu8+w8npok85oCIVow=="
-=======
           "hash": "ydbJdHWTn0Om/RWIa3WucQ=="
->>>>>>> a4ced419
         }
       },
       "is_incremental": false,
@@ -194,11 +150,7 @@
       "output": {
         ".html": {
           "relative_path": "api/OpenCollar.Extensions.Configuration.PathIs.html",
-<<<<<<< HEAD
-          "hash": "y+YZ2jptzrMwbaabrkg1LA=="
-=======
           "hash": "5XfbVJDekM5d0P+LRHK+Yg=="
->>>>>>> a4ced419
         }
       },
       "is_incremental": false,
@@ -210,11 +162,7 @@
       "output": {
         ".html": {
           "relative_path": "api/OpenCollar.Extensions.Configuration.ServiceCollectionExtensions.html",
-<<<<<<< HEAD
-          "hash": "VRNFWXToDwNLZPlHnI5rxg=="
-=======
           "hash": "1ZVsnggW/B/6i0/OhiQcWA=="
->>>>>>> a4ced419
         }
       },
       "is_incremental": false,
@@ -226,11 +174,7 @@
       "output": {
         ".html": {
           "relative_path": "api/OpenCollar.Extensions.Configuration.TypeMismatchException.html",
-<<<<<<< HEAD
-          "hash": "foTtKmycga5nMqUeWxEdpw=="
-=======
           "hash": "8FHK5G/Wt9Yslh9T4lCpIA=="
->>>>>>> a4ced419
         }
       },
       "is_incremental": false,
@@ -254,7 +198,7 @@
       "output": {
         ".html": {
           "relative_path": "api/index.html",
-          "hash": "6tG3UXRBsPpnu/Zgdv73MQ=="
+          "hash": "JCaFPM5VU4fru9iwMdRD8w=="
         }
       },
       "is_incremental": false,
@@ -267,7 +211,30 @@
         ".html": {
           "relative_path": "api/toc.html",
           "hash": "ThW614MdpQiM5sxaxln4Pg=="
-<<<<<<< HEAD
+        }
+      },
+      "is_incremental": false,
+      "version": ""
+    },
+    {
+      "type": "Conceptual",
+      "source_relative_path": "articles/intro.md",
+      "output": {
+        ".html": {
+          "relative_path": "articles/intro.html",
+          "hash": "isjzLmnfdR2RcVa1pt3obg=="
+        }
+      },
+      "is_incremental": false,
+      "version": ""
+    },
+    {
+      "type": "Toc",
+      "source_relative_path": "articles/toc.yml",
+      "output": {
+        ".html": {
+          "relative_path": "articles/toc.html",
+          "hash": "gB8AESyvNru97tzIZofEEg=="
         }
       },
       "is_incremental": false,
@@ -301,8 +268,6 @@
       "output": {
         "resource": {
           "relative_path": "images/opencollar-icon-48x96x32.png"
-=======
->>>>>>> a4ced419
         }
       },
       "is_incremental": false,
@@ -326,91 +291,7 @@
       "output": {
         ".html": {
           "relative_path": "toc.html",
-          "hash": "qLR8oaMq+CsSTf9ceS6f5Q=="
-        }
-      },
-      "is_incremental": false,
-      "version": ""
-    },
-    {
-      "type": "Conceptual",
-      "source_relative_path": "usage/control.md",
-      "output": {
-        ".html": {
-          "relative_path": "usage/control.html",
-          "hash": "IdLxxs+0v30WF6AxHNF9MA=="
-        }
-      },
-      "is_incremental": false,
-      "version": ""
-    },
-    {
-      "type": "Conceptual",
-      "source_relative_path": "usage/events.md",
-      "output": {
-        ".html": {
-          "relative_path": "usage/events.html",
-          "hash": "HcvO/OYwQLfXoW1OgQ9+1g=="
-        }
-      },
-      "is_incremental": false,
-      "version": ""
-    },
-    {
-      "type": "Conceptual",
-      "source_relative_path": "usage/index.md",
-      "output": {
-        ".html": {
-          "relative_path": "usage/index.html",
-          "hash": "En0exVSpO6O3Wgghztzghw=="
-        }
-      },
-      "is_incremental": false,
-      "version": ""
-    },
-    {
-      "type": "Conceptual",
-      "source_relative_path": "usage/persist.md",
-      "output": {
-        ".html": {
-          "relative_path": "usage/persist.html",
-          "hash": "dZKf2pTNAwi0ZO2w3zygjw=="
-        }
-      },
-      "is_incremental": false,
-      "version": ""
-    },
-    {
-      "type": "Conceptual",
-      "source_relative_path": "usage/props.md",
-      "output": {
-        ".html": {
-          "relative_path": "usage/props.html",
-          "hash": "Tz++i9d1YGSa9NJnpEw5iw=="
-        }
-      },
-      "is_incremental": false,
-      "version": ""
-    },
-    {
-      "type": "Toc",
-      "source_relative_path": "usage/toc.yml",
-      "output": {
-        ".html": {
-          "relative_path": "usage/toc.html",
-          "hash": "wtO/0fFJThlX8/pYVFiqOw=="
-        }
-      },
-      "is_incremental": false,
-      "version": ""
-    },
-    {
-      "type": "Conceptual",
-      "source_relative_path": "usage/types.md",
-      "output": {
-        ".html": {
-          "relative_path": "usage/types.html",
-          "hash": "hIzpzhmHdH079DK9+D02Bg=="
+          "hash": "+rHUkRZHZRi5gd1aTU6lJA=="
         }
       },
       "is_incremental": false,
@@ -420,37 +301,23 @@
   "incremental_info": [
     {
       "status": {
-        "can_incremental": true,
+        "can_incremental": false,
+        "details": "Cannot build incrementally because last build info is missing.",
         "incrementalPhase": "build",
         "total_file_count": 0,
-        "skipped_file_count": 0
+        "skipped_file_count": 0,
+        "full_build_reason_code": "NoAvailableBuildCache"
       },
       "processors": {
-<<<<<<< HEAD
-        "ResourceDocumentProcessor": {
-          "can_incremental": false,
-          "details": "Processor ResourceDocumentProcessor cannot support incremental build because the processor doesn't implement ISupportIncrementalDocumentProcessor interface.",
-=======
         "ConceptualDocumentProcessor": {
           "can_incremental": false,
->>>>>>> a4ced419
           "incrementalPhase": "build",
           "total_file_count": 3,
           "skipped_file_count": 0
         },
-        "ConceptualDocumentProcessor": {
-          "can_incremental": true,
+        "ManagedReferenceDocumentProcessor": {
+          "can_incremental": false,
           "incrementalPhase": "build",
-<<<<<<< HEAD
-          "total_file_count": 8,
-          "skipped_file_count": 3
-        },
-        "ManagedReferenceDocumentProcessor": {
-          "can_incremental": true,
-          "incrementalPhase": "build",
-          "total_file_count": 15,
-          "skipped_file_count": 15
-=======
           "total_file_count": 15,
           "skipped_file_count": 0
         },
@@ -460,7 +327,6 @@
           "incrementalPhase": "build",
           "total_file_count": 0,
           "skipped_file_count": 0
->>>>>>> a4ced419
         },
         "TocDocumentProcessor": {
           "can_incremental": false,
